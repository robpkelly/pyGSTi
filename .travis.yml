--- conflicted
+++ resolved
@@ -64,15 +64,10 @@
 
 jobs:
   include:
-<<<<<<< HEAD
     - stage: lint
-      python:
-        - 3.7
-        - 2.7
       script:
-        - python -m flake8 packages/pygsti
-        - python -m flake8 test/test_packages
-=======
+        - python -m flake8
+
     # Can't use matrix expansion for included jobs or custom stages, so we'll manually list extra jobs
     - stage: test-extra
       python: 3.5
@@ -118,7 +113,6 @@
       python: 2.7
       env: NOSETESTS="mpi" NOSEOPTS=$NOSEOPTS_ALL
 
->>>>>>> bfabf5da
     - stage: deploy
       python: 3.7
       env: NOSETESTS=none NOSEOPTS=$NOSEOPTS_DEFAULT
