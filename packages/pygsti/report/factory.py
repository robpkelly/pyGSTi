--- conflicted
+++ resolved
@@ -637,27 +637,6 @@
 
     gsFinal = switchBd.gsFinal
     cri = switchBd.cri if (confidenceLevel is not None) else None
-<<<<<<< HEAD
-    qtys['bestGatesetSpamParametersTable'] = ws.SpamParametersTable(gsFinal, cri)
-    qtys['bestGatesetSpamBriefTable'] = ws.SpamTable(switchBd.gsTargetAndFinal,
-                                                     ['Target','Estimated'],
-                                                     cri, includeHSVec=False)
-
-    qtys['bestGatesetSpamVsTargetTable'] = ws.SpamVsTargetTable(gsFinal, gsTgt, cri)
-    qtys['bestGatesetGaugeOptParamsTable'] = ws.GaugeOptParamsTable(switchBd.goparams)
-    qtys['bestGatesetGatesBoxTable'] = ws.GatesTable(switchBd.gsTargetAndFinal,
-                                                     ['Target','Estimated'], "boxes", cri)
-    qtys['bestGatesetChoiEvalTable'] = ws.ChoiTable(gsFinal, None, cri, display=("barplot",))
-    qtys['bestGatesetDecompTable'] = ws.GateDecompTable(gsFinal, gsTgt, cri)
-    qtys['bestGatesetEvalTable'] = ws.GateEigenvalueTable(gsFinal, gsTgt, cri, display=('evals','log-evals'))
-    qtys['bestGatesetRelEvalTable'] = ws.GateEigenvalueTable(gsFinal, gsTgt, cri, display=('rel','log-rel'))
-    qtys['bestGatesetVsTargetTable'] = ws.GatesVsTargetTable(gsFinal, gsTgt, cri)
-    qtys['bestGatesetVsTargetTable_sum'] = ws.GatesVsTargetTable(gsFinal, gsTgt, cri)
-    qtys['bestGatesetErrGenBoxTable'] = ws.ErrgenTable(gsFinal, gsTgt, cri, ("errgen","H","S"),
-                                                       "boxes", errgen_type)
-    qtys['metadataTable'] = ws.MetadataTable(gsFinal, switchBd.params)
-    qtys['softwareEnvTable'] = ws.SoftwareEnvTable()
-=======
     with timed('bestGatesetSpamParametersTable'):
         add_qty('bestGatesetSpamParametersTable', ws.SpamParametersTable(gsFinal, cri))
     with timed('bestGatesetSpamBriefTable'):
@@ -691,7 +670,6 @@
         add_qty('metadataTable', ws.MetadataTable(gsFinal, switchBd.params))
     with timed('softwareEnvTable'):
         add_qty('softwareEnvTable', ws.SoftwareEnvTable())
->>>>>>> 3620326e
 
     #Ls and Germs specific
     gss = switchBd.gss
@@ -736,23 +714,13 @@
             linlg_pcntle=float(linlogPercentile) / 100,
             minProbClipForWeighting=switchBd.mpc))
     qtys['bestEstimateColorBoxPlotPages'].set_render_options(click_to_display=True)
-
-<<<<<<< HEAD
-    qtys['bestEstimateColorScatterPlot'] = ws.ColorBoxPlot(
-        switchBd.objective, gss, eff_ds, gsL,
-        linlg_pcntle=float(linlogPercentile) / 100,
-        minProbClipForWeighting=switchBd.mpc, scatter=True) #TODO: L-switchboard on summary page?
-    qtys['bestEstimateColorScatterPlot'].set_render_options(click_to_display=True)
-    #  Fast enough now thanks to scattergl, but webgl render issues so need to delay creation 
-=======
     with timed('bestEstimateColorScatterPlot'):
         add_qty('bestEstimateColorScatterPlot', ws.ColorBoxPlot(
             switchBd.objective, gss, eff_ds, gsL,
             linlg_pcntle=float(linlogPercentile) / 100,
             minProbClipForWeighting=switchBd.mpc, scatter=True)) #TODO: L-switchboard on summary page?
-    #qtys['bestEstimateColorScatterPlot'].set_render_options(click_to_display=True)
-    #  Fast enough now thanks to scattergl
->>>>>>> 3620326e
+    qtys['bestEstimateColorScatterPlot'].set_render_options(click_to_display=True)
+    #  Fast enough now thanks to scattergl, but webgl render issues so need to delay creation 
 
     if multidataset:
         with timed('multidataset'):
