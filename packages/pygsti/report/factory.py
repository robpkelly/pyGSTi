--- conflicted
+++ resolved
@@ -953,11 +953,7 @@
     # 3) populate template html file => report html file
     printer.log("*** Merging into template file ***")
     #template = "report_general_brief.html" if brief else "report_general.html"
-<<<<<<< HEAD
-    template = 'test.html'
-=======
     template = "report_dashboard.html"
->>>>>>> 69f3a2f8
     _merge_template(qtys, template, filename, auto_open, precision,
                     connected=connected, toggles=toggles, verbosity=printer,
                     CSSnames=("pygsti_dataviz.css","pygsti_dashboard.css","pygsti_fonts.css"))
