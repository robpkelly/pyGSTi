from    __future__ import print_function
from   copy        import deepcopy as _dc
from contextlib    import contextmanager as _contextmanager
import sys         as _sys
import os          as _os
import math        as _math # used for digit formatting

'''
verbosityprinter module:

VerbosityPrinter: Class responsible for logging things to stdout or a file. Controls verbosity and can print progress bars
  ex: VerbosityPrinter(1) would construct a printer that printed out messages of level one or higher to the screen
      VerbosityPrinter(3, 'output.txt') would construct a printer that sends verbose output to a text file

        the static function 'build_printer' will construct a printer from either an integer or an already existing printer.
        it is a staticmethod of the VerbosityPrinter class, so it is called like so:
            VerbosityPrinter.build_printer(2) or VerbostityPrinter.build_printer(VerbosityPrinter(3, 'output.txt'))

      printer.log('status')     would log 'status' if the printers verbosity was one or higher
      printer.log('status2', 2) would log 'status2' if the printer's verbosity was two or higher

      printer.error('something terrible happened') would ALWAYS log 'something terrible happened'
      printer.warning('something worrisome happened') would log if verbosity was one or higher - the same as a normal status

      Both printer.error and printer.warning will prepend 'ERROR: ' or 'WARNING: ' to the message they are given.
      Optionally, printer.log() can also prepend 'Status_n' to the message, where n is the message level.

show_progress: function that prints a progress bar to the screen.
  VerbosityPrinter provides a wrapper to this function that queues output during the time the progress bar is active
  progress bars don't yet work perfectly with ipython notebook, since they might not replace the last printed line
  the arguments to show_progress are documented below

'''

def _num_digits(n):
    if n == 0:
        return 1
    else:
        return int(_math.log10(abs(n))) + 1

# This function isn't a part of the public interface, instead it has a wrapper in the VerbosityPrinter class
def _build_progress_bar (iteration, total, barLength = 100, numDecimals=2, fillChar='#',
                    emptyChar='-', prefix='Progress:', suffix='Complete', end='\n'):
    """
    Used for building a progress bar as a string
    @params:
        iteration   - Required  : current iteration (Int)
        total       - Required  : total iterations (Int)
        barLength   - Optional  : character length of bar (Int)
        numDecimals - Optional  : precision of progress percent (Int)
        fillChar    - Optional  : replaces '#' as the bar-filling character (Str)
        emptyChar   - Optional  : replaces '-' as the empty-bar character (Str)
        prefix      - Optional  : message in front of the bar
        suffix      - Optional  : message after the bar
    """
    filledLength    = int(round(barLength * iteration / float(total)))
    percents        = round(100.00 * (iteration / float(total)), numDecimals)
    bar             = fillChar * filledLength + emptyChar * (barLength - filledLength)
    # Here, the \r (carriage return) is what replaces the last line that was printed
    carriageReturn  = end if iteration == total else '\r'
    formattedString = '%s [%s] %s%s %s%s' % (prefix, bar, percents, '%', suffix, carriageReturn)
    return formattedString

# Another hidden function for providing verbose progress output
def _build_verbose_iteration(iteration, total, prefix, suffix, end):
    digits = _num_digits(total)
    return '%s Iter %s of %s %s: %s' % (prefix, str(iteration).zfill(digits), total, suffix, end)

#############################################################################################################
#                                    The VerbosityPrinter Class itself                                      #
#############################################################################################################


# The class responsible for optionally logging output
class VerbosityPrinter():

    # Rules for handling comm --This is a global variable-- (technically) it should probably only be set once, at the beginning of the program
    # VerbosityPrinter.setup_comm_output will handle setup - and also raises an exception if called more than once
    _commPath     = ''
    _commFileName = 'comm_output' # The name of the generated files. Must also be set
    _commFileExt  = '.txt'

    def _create_file(self, filename):
        with open(filename, 'w') as newFile:
            newFile.close()

    def _get_comm_file(self, comm_id):
        return '%s%s%s%s' % (VerbosityPrinter._commPath, VerbosityPrinter._commFileName, comm_id, VerbosityPrinter._commFileExt)

    # The printer is initialized with a set verbosity, and an optional filename.
    # If a filename is not provided, VerbosityPrinter writes to stdout
    def __init__(self, verbosity, filename=None, comm=None):
        if comm != None:
            if comm.Get_rank() != 0 and filename == None: # A filename will override the default comm behavior
                filename = self._get_comm_file(comm.Get_rank())
        self.verbosity = verbosity
        self.filename  = filename
        if filename != None:
            self._create_file(filename)
        self._comm            = comm
        self.progressLevel    = 0 # Used for queuing output while a progress bar is being shown
        self._delayQueue      = []
        self._progressStack   = []

    def clone(self):
        return _dc(self)

    # Function for converting between interfaces:
    # Accepts either a verbosity level (integer) or a pre-constructed VerbosityPrinter
    @staticmethod
    def build_printer(verbosity, comm=None):
        if type(verbosity) == int:  #isinstance(verbosity,int)
            return VerbosityPrinter(verbosity, comm=comm)
        else:
            return verbosity.clone() # deepcopy the printer object if it has been passed as a verbosity

    # Basic rules for increasing or decreasing verbosity with arithmetic operators
    def __add__(self, other):
        p = self.clone()
        p.verbosity += other
        return p

    def __sub__(self, other):
        p = self.clone()
        p.verbosity -= other
        return p

    # Helper Function for safely appending a message to a file
    def _append_to(self, filename, message):
        with open(filename, 'a') as output:
            output.write(message + '\n')

    # Hidden function for deciding what to do with our output
    def _put(self, message, flush=True):
        if self.filename == None: # handles the case where comm exists, as comm will create a filename
            if self._comm == None or self._comm.Get_rank() == 0:
                print(message, end='')
                if flush:
                    _sys.stdout.flush()
        else:
            self._append_to(self.filename, message)

    # special function reserved for logging errors
    def error(self, message):
        self._put('\nERROR: %s\n' % message)

    # special function reserved for logging warnings
    def warning(self, message):
        if self.verbosity > 0:
            self._put('\nWARNING: %s\n' % message)

    # Function for sending messages to the desired output
    # Determines whether the message should be printed based on current verbosity setting,
    # then sends the message to the appropriate output
    def log(self, message, messageLevel=1, indentChar='  ', showStatustype=False, doIndent=True, indentOffset=0, end='\n', flush=True):
        if messageLevel <= self.verbosity:
            indent = (indentChar * (messageLevel+indentOffset)) if doIndent else ''
            statusType = 'Status Level %s:' % messageLevel if showStatustype else ''
            formattedMessage = '%s%s%s%s' % (indent, statusType, message, end)

            if self.progressLevel > 0 and self.filename == None:
                self._delayQueue.append(indentChar + 'INVALID LEVEL: ' + formattedMessage)
            else:
                self._put(formattedMessage, flush=flush)

    def _progress_bar(self, iteration, total, barLength, numDecimals, fillChar, emptyChar, prefix, suffix, indent):
        progressBar = ''
        # 'self.progressLevel == 1' disallows nested progress bars !!!
        unnested = self.progressLevel == 1
        if unnested:
            progressBar =  _build_progress_bar(iteration, total, barLength, numDecimals,
                                                         fillChar, emptyChar, prefix, suffix)
            progressBar = indent + progressBar
        return progressBar

    def _verbose_iteration(self, iteration, total, prefix, suffix, verboseMessages, indent, end):
        iteration =  _build_verbose_iteration(iteration, total, prefix, suffix, end)
        iteration = indent + iteration

<<<<<<< HEAD
        for verboseMessage in verboseMessages:
            iteration += (indent + verboseMessage + '\n')
=======
    	for verboseMessage in verboseMessages:
    	    iteration += (indent + verboseMessage + '\n')

>>>>>>> 57b29aa7
        return iteration

    def __str__(self):
        return 'Printer Object: Progress Level: %s Verbosity %s' % (self.progressLevel, self.verbosity)

    @_contextmanager
    def progress_logging(self, messageLevel):
        self._progressStack.append(messageLevel)
        if self.verbosity == messageLevel:
            self.progressLevel += 1
        yield
        self._end_progress()

    # A wrapper for show_progress that only works if verbosity is above a certain value (Status by default)
    def show_progress(self, iteration, total, messageLevel=1, barLength = 50, numDecimals=2, fillChar='#',
                    emptyChar='-', prefix='Progress:', suffix='', verboseMessages=[], indentChar='  ', end='\n'):
<<<<<<< HEAD
        """
        Used for building a progress bar as a string
        @params:
        iteration       - Required  : current iteration (Int)
        total           - Required  : total iterations (Int)
        messageLevel    - Optional  : verbosity level at which the bar is printed (Int)
        barLength       - Optional  : character length of bar (Int)
        numDecimals     - Optional  : precision of progress percent (Int)
        fillChar        - Optional  : replaces '#' as the bar-filling character (Str)
        emptyChar       - Optional  : replaces '-' as the empty-bar character (Str)
        prefix          - Optional  : message in front of the bar
        suffix          - Optional  : message after the bar
        verboseMessages - Optional  : list of messages that are printed out at the same indentation as the progress bar
        indentChar      - Optional  : sets the level of indentation of the bar
        """
        starting = iteration == 0
        if starting:
            self._progressStack.append(messageLevel)
=======
	"""
	Used for building a progress bar as a string
	@params:
	iteration       - Required  : current iteration (Int)
	total           - Required  : total iterations (Int)
	messageLevel    - Optional  : verbosity level at which the bar is printed (Int)
	barLength       - Optional  : character length of bar (Int)
	numDecimals     - Optional  : precision of progress percent (Int)
	fillChar        - Optional  : replaces '#' as the bar-filling character (Str)
	emptyChar       - Optional  : replaces '-' as the empty-bar character (Str)
	prefix          - Optional  : message in front of the bar
	suffix          - Optional  : message after the bar
	verboseMessages - Optional  : list of messages that are printed out at the same indentation as the progress bar
	indentChar      - Optional  : sets the level of indentation of the bar
	"""
>>>>>>> 57b29aa7
        indent = indentChar * self._progressStack[-1]

        # Print a standard progress bar if its verbosity matches ours,
        # Otherwise, Print verbose iterations if our verbosity is higher
        # Build either the progress bar or the verbose iteration status
        progress = ''
        if self.verbosity == self._progressStack[-1] and self.filename == None:
            progress = self._progress_bar(iteration, total, barLength, numDecimals, fillChar, emptyChar, prefix, suffix, indent)
        elif self.verbosity >  self._progressStack[-1]:
            progress = self._verbose_iteration(iteration, total, prefix, suffix, verboseMessages, indent, end)

        self._put(progress) # send the progress logging to either file or stdout

    # must be explicitly called when the progress (e.g. loop) is done:
    #  This allows for early exits
    def _end_progress(self):
        if self.progressLevel > 0:
            if self.verbosity == self._progressStack.pop():
                # Show the statuses that were queued while the progressBar was active
                for item in self._delayQueue:
                    print(item)
                del self._delayQueue[:]
                self.progressLevel -= 1


########################################################################################################################################
#                                Demonstration of how the VerbosityPrinter class is used                                               #
########################################################################################################################################
<<<<<<< HEAD

# Some basic demonstrations of how to use the printer class with an arbitrary function

if __name__ == "__main__":

=======
'''
# Some basic demonstrations of how to use the printer class with an arbitrary function
if __name__ == "__main__":
>>>>>>> 57b29aa7
    import threading
    import time

    def demo(verbosity):
<<<<<<< HEAD
    # usage of the show_progress function
        printer = VerbosityPrinter.build_printer(verbosity)
        data    = list(range(10))
        for i, item in enumerate(data):
            printer.show_progress(i, len(data)-1, messageLevel=2,
                      verboseMessages=['%s gates' % i], prefix='--- GST (', suffix=') ---')
            time.sleep(.05)
        printer.end_progress()
=======
	# usage of the show_progress function
	printer = VerbosityPrinter.build_printer(verbosity)
	data    = range(10)
        with printer.progress_logging(2):
	    for i, item in enumerate(data):
	        printer.show_progress(i, len(data)-1, messageLevel=2,
		    		  verboseMessages=['%s gates' % i], prefix='--- GST (', suffix=') ---')
	        time.sleep(.05)
>>>>>>> 57b29aa7

    def nested_demo(verbosity):
        printer = VerbosityPrinter.build_printer(verbosity)
        printer.warning('Beginning demonstration of the verbosityprinter class. This could go wrong..')
<<<<<<< HEAD
        data    = list(range(10))
        for i, item in enumerate(data):
            printer.show_progress(i, len(data)-1, messageLevel=1,
                     verboseMessages=['%s gate strings' % i], prefix='-- IterativeGST (', suffix=') --')
            if i == 5:
                printer.error('The iterator is five. This caused an error, apparently')
            demo(printer - 1)
        printer.end_progress()
=======
	data    = range(10)
        with printer.progress_logging(1):
	    for i, item in enumerate(data):
	        printer.show_progress(i, len(data)-1, messageLevel=1,
				  verboseMessages=['%s gate strings' % i], prefix='-- IterativeGST (', suffix=') --')
                if i == 5:
                    printer.error('The iterator is five. This caused an error, apparently')
                demo(printer - 1)

>>>>>>> 57b29aa7

    print('\nTersest: \n')
    nested_demo(0)

    print('\nTerse: \n')
    nested_demo(1)

    print('\nStandard: \n')
    nested_demo(2)

    print('\nVerbose: \n')
    nested_demo(3)

    print('\nMost Verbose: \n')
    nested_demo(4)
    # Create four threads of different verbosities, each of which write output to their own file

    threads = []
    for i in range(4):
        # Each thread is started with a printer that is assigned a different verbosity
        printer = VerbosityPrinter(i, 'output%s.txt' % i)
        t = threading.Thread(target=demo, args = [printer])
        t.daemon = True
        t.start()
        threads.append(t)

    for thread in threads:
<<<<<<< HEAD
        thread.join()
=======
        thread.join()
'''
>>>>>>> 57b29aa7
<|MERGE_RESOLUTION|>--- conflicted
+++ resolved
@@ -176,15 +176,8 @@
     def _verbose_iteration(self, iteration, total, prefix, suffix, verboseMessages, indent, end):
         iteration =  _build_verbose_iteration(iteration, total, prefix, suffix, end)
         iteration = indent + iteration
-
-<<<<<<< HEAD
-        for verboseMessage in verboseMessages:
-            iteration += (indent + verboseMessage + '\n')
-=======
-    	for verboseMessage in verboseMessages:
+   	for verboseMessage in verboseMessages:
     	    iteration += (indent + verboseMessage + '\n')
-
->>>>>>> 57b29aa7
         return iteration
 
     def __str__(self):
@@ -201,26 +194,7 @@
     # A wrapper for show_progress that only works if verbosity is above a certain value (Status by default)
     def show_progress(self, iteration, total, messageLevel=1, barLength = 50, numDecimals=2, fillChar='#',
                     emptyChar='-', prefix='Progress:', suffix='', verboseMessages=[], indentChar='  ', end='\n'):
-<<<<<<< HEAD
-        """
-        Used for building a progress bar as a string
-        @params:
-        iteration       - Required  : current iteration (Int)
-        total           - Required  : total iterations (Int)
-        messageLevel    - Optional  : verbosity level at which the bar is printed (Int)
-        barLength       - Optional  : character length of bar (Int)
-        numDecimals     - Optional  : precision of progress percent (Int)
-        fillChar        - Optional  : replaces '#' as the bar-filling character (Str)
-        emptyChar       - Optional  : replaces '-' as the empty-bar character (Str)
-        prefix          - Optional  : message in front of the bar
-        suffix          - Optional  : message after the bar
-        verboseMessages - Optional  : list of messages that are printed out at the same indentation as the progress bar
-        indentChar      - Optional  : sets the level of indentation of the bar
-        """
-        starting = iteration == 0
-        if starting:
-            self._progressStack.append(messageLevel)
-=======
+
 	"""
 	Used for building a progress bar as a string
 	@params:
@@ -236,7 +210,6 @@
 	verboseMessages - Optional  : list of messages that are printed out at the same indentation as the progress bar
 	indentChar      - Optional  : sets the level of indentation of the bar
 	"""
->>>>>>> 57b29aa7
         indent = indentChar * self._progressStack[-1]
 
         # Print a standard progress bar if its verbosity matches ours,
@@ -265,31 +238,16 @@
 ########################################################################################################################################
 #                                Demonstration of how the VerbosityPrinter class is used                                               #
 ########################################################################################################################################
-<<<<<<< HEAD
 
 # Some basic demonstrations of how to use the printer class with an arbitrary function
 
-if __name__ == "__main__":
-
-=======
 '''
 # Some basic demonstrations of how to use the printer class with an arbitrary function
 if __name__ == "__main__":
->>>>>>> 57b29aa7
     import threading
     import time
 
     def demo(verbosity):
-<<<<<<< HEAD
-    # usage of the show_progress function
-        printer = VerbosityPrinter.build_printer(verbosity)
-        data    = list(range(10))
-        for i, item in enumerate(data):
-            printer.show_progress(i, len(data)-1, messageLevel=2,
-                      verboseMessages=['%s gates' % i], prefix='--- GST (', suffix=') ---')
-            time.sleep(.05)
-        printer.end_progress()
-=======
 	# usage of the show_progress function
 	printer = VerbosityPrinter.build_printer(verbosity)
 	data    = range(10)
@@ -298,21 +256,10 @@
 	        printer.show_progress(i, len(data)-1, messageLevel=2,
 		    		  verboseMessages=['%s gates' % i], prefix='--- GST (', suffix=') ---')
 	        time.sleep(.05)
->>>>>>> 57b29aa7
 
     def nested_demo(verbosity):
         printer = VerbosityPrinter.build_printer(verbosity)
         printer.warning('Beginning demonstration of the verbosityprinter class. This could go wrong..')
-<<<<<<< HEAD
-        data    = list(range(10))
-        for i, item in enumerate(data):
-            printer.show_progress(i, len(data)-1, messageLevel=1,
-                     verboseMessages=['%s gate strings' % i], prefix='-- IterativeGST (', suffix=') --')
-            if i == 5:
-                printer.error('The iterator is five. This caused an error, apparently')
-            demo(printer - 1)
-        printer.end_progress()
-=======
 	data    = range(10)
         with printer.progress_logging(1):
 	    for i, item in enumerate(data):
@@ -322,8 +269,6 @@
                     printer.error('The iterator is five. This caused an error, apparently')
                 demo(printer - 1)
 
->>>>>>> 57b29aa7
-
     print('\nTersest: \n')
     nested_demo(0)
 
@@ -350,9 +295,5 @@
         threads.append(t)
 
     for thread in threads:
-<<<<<<< HEAD
         thread.join()
-=======
-        thread.join()
-'''
->>>>>>> 57b29aa7
+'''