--- conflicted
+++ resolved
@@ -336,20 +336,12 @@
 
     return (bSuccess,sortedEigenvals) if returnSpectrum else bSuccess
 
-<<<<<<< HEAD
-def optimize_integer_germs_slack_l1reg(gatesetList, germsList, randomize=True,
-                                 randomizationStrength = 1e-3, numCopies=None, seed = 0,
-                                 l1Penalty = 1e-2, gatePenalty = 1e-2,
-                                 initialWeights=None, scoreFunc='all', maxIter=100,
-                                 fixedSlack=False, slackFrac=False,
-=======
 #@profile
 def optimize_integer_germs_slack(gatesetList, germsList, randomize=True,
                                  randomizationStrength = 1e-3, numCopies=None, seed = 0, 
                                  l1Penalty = 1e-2, gatePenalty = 0,
                                  initialWeights=None, scoreFunc='all', maxIter=100, 
                                  fixedSlack=False, slackFrac=False, 
->>>>>>> 8a613e14
                                  returnAll=False, tol=1e-6, check=False,
                                  forceSingletons = True, forceSingletonsScore = 1e100,
                                  threshold = 1e6, verbosity=1):
@@ -404,19 +396,13 @@
         Default is 0.
 
     l1Penalty : float, optional
-<<<<<<< HEAD
         How strong the penalty should be for increasing the germ set list by a
         single germ.  Default is 1e-2.
-
-=======
-        How strong the penalty should be for increasing the germ set list by a single
-        germ.  Default is 1e-2.
     
     gatePenalty : float, optional
-        How strong the penalty should be for increasing a germ in the germ set list by a 
-        single gate.  Default is 0. 
+        How strong the penalty should be for increasing a germ in the germ set
+        list by a single gate.  Default is 0. 
     
->>>>>>> 8a613e14
     initialWeights : list-like
         List or array of either booleans or (0 or 1) integers
         specifying which germs in germList comprise the initial
@@ -605,33 +591,10 @@
 #    print score
     L1 = sum(weights) # ~ L1 norm of weights
 
-<<<<<<< HEAD
     with printer.progress_logging(1):
         for iIter in range(maxIter):
             # List of weight tuples already computed
             scoreD_keys = scoreD.keys()
-=======
-    for iIter in xrange(maxIter):
-        scoreD_keys = scoreD.keys() #list of weight tuples already computed
-
-        if verbosity > 0:
-            print "Iteration %d: score=%g, nGerms=%d" % (iIter, score, L1)
-        
-        bFoundBetterNeighbor = False
-        for neighborNum, neighbor in enumerate(get_neighbors(weights)):
-#            if force_singletons:
-#                if _np.count_nonzeros(neighbor[:numGates]) != numGates
-#                    continue
-            neighborScoreList = []
-            for gateset_num, gateset in enumerate(gatesetList):
-#                if (gateset_num,tuple(neighbor)) not in scoreD_keys:
-                try:
-                    neighborScoreList.append(scoreD[gateset_num,tuple(neighbor)])
-                    neighborL1 = sum(neighbor)
-                except:
-                    neighborScoreList.append(compute_score(neighbor,gateset_num))
-                    neighborL1 = sum(neighbor)
->>>>>>> 8a613e14
 
             printer.show_progress(iIter, maxIter-1,
                                   suffix="score=%g, nGerms=%d" % (score, L1))
